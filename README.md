--- conflicted
+++ resolved
@@ -1,6 +1,2 @@
 # AI-Architecture-Agent
-<<<<<<< HEAD
-This is used to create dynamic architecture diagrams for the user based on his requirements sent via prompt
-=======
-this is used to create dynamic architecture diagrams for the user based on his requirements thorugh prompt
->>>>>>> 1ce4f63a
+This is used to create dynamic architecture diagrams for the user based on his requirements thorugh prompt.